--- conflicted
+++ resolved
@@ -734,14 +734,6 @@
 test = ["codecov", "ipykernel", "pytest (>=5.3.2)", "pytest-cov", "jupyter-server", "pytest-console-scripts", "strict-rfc3339", "wheel", "openapi-spec-validator (<0.5)", "openapi-core (>=0.14.2)", "ruamel.yaml"]
 
 [[package]]
-name = "kaleido"
-version = "0.2.1"
-description = "Static image export for web-based visualization libraries with zero dependencies"
-category = "main"
-optional = true
-python-versions = "*"
-
-[[package]]
 name = "keyring"
 version = "23.5.0"
 description = "Store and access your passwords safely."
@@ -934,22 +926,6 @@
 test = ["check-manifest", "fastjsonschema", "testpath", "pytest"]
 
 [[package]]
-name = "nbsphinx"
-version = "0.8.8"
-description = "Jupyter Notebook Tools for Sphinx"
-category = "main"
-optional = true
-python-versions = ">=3.6"
-
-[package.dependencies]
-docutils = "*"
-jinja2 = "*"
-nbconvert = "!=5.4"
-nbformat = "*"
-sphinx = ">=1.8"
-traitlets = "*"
-
-[[package]]
 name = "nest-asyncio"
 version = "1.5.4"
 description = "Patch asyncio to allow nested event loops"
@@ -1058,18 +1034,6 @@
 test = ["hypothesis (>=3.58)", "pytest (>=6.0)", "pytest-xdist"]
 
 [[package]]
-name = "pandoc"
-version = "2.1"
-description = "Pandoc Documents for Python"
-category = "main"
-optional = true
-python-versions = "*"
-
-[package.dependencies]
-plumbum = "*"
-ply = "*"
-
-[[package]]
 name = "pandocfilters"
 version = "1.5.0"
 description = "Utilities for writing pandoc filters in python"
@@ -1188,30 +1152,6 @@
 [package.extras]
 dev = ["pre-commit", "tox"]
 testing = ["pytest", "pytest-benchmark"]
-
-[[package]]
-name = "plumbum"
-version = "1.7.2"
-description = "Plumbum: shell combinators library"
-category = "main"
-optional = true
-python-versions = "!=3.0.*,!=3.1.*,!=3.2.*,!=3.3.*,!=3.4.*,>=2.7"
-
-[package.dependencies]
-pywin32 = {version = "*", markers = "platform_system == \"Windows\" and platform_python_implementation != \"PyPy\""}
-
-[package.extras]
-dev = ["paramiko", "psutil", "pytest", "pytest-cov", "pytest-mock", "pytest-timeout"]
-docs = ["Sphinx (>=3.0.0)", "sphinx-rtd-theme (>=0.5.0)"]
-ssh = ["paramiko"]
-
-[[package]]
-name = "ply"
-version = "3.11"
-description = "Python Lex & Yacc"
-category = "main"
-optional = true
-python-versions = "*"
 
 [[package]]
 name = "pre-commit"
@@ -1666,17 +1606,6 @@
 test = ["pytest", "pytest-cov", "html5lib", "cython", "typed-ast"]
 
 [[package]]
-name = "sphinx-gallery"
-version = "0.10.1"
-description = "A Sphinx extension that builds an HTML version of any Python script and puts it into an examples gallery."
-category = "main"
-optional = true
-python-versions = ">=3.7"
-
-[package.dependencies]
-sphinx = ">=1.8.3"
-
-[[package]]
 name = "sphinx-rtd-theme"
 version = "1.0.0"
 description = "Read the Docs theme for Sphinx"
@@ -1781,17 +1710,6 @@
 build = ["cython (>=0.29.26)"]
 develop = ["cython (>=0.29.26)"]
 docs = ["sphinx", "nbconvert", "jupyter-client", "ipykernel", "matplotlib", "nbformat", "numpydoc", "pandas-datareader"]
-
-[[package]]
-name = "tabulate"
-version = "0.8.9"
-description = "Pretty-print tabular data"
-category = "main"
-optional = true
-python-versions = "*"
-
-[package.extras]
-widechars = ["wcwidth"]
 
 [[package]]
 name = "tenacity"
@@ -2032,17 +1950,13 @@
 
 [extras]
 dev = ["tox", "pre-commit", "virtualenv", "pip", "twine", "toml", "bump2version"]
-doc = ["Sphinx", "sphinx-rtd-theme", "nbsphinx", "sphinx-gallery", "pandoc", "kaleido", "tabulate", "jupyterlab"]
+doc = ["Sphinx", "sphinx-rtd-theme", "jupyterlab"]
 test = ["pytest", "pytest-mock", "black", "isort", "mypy", "flake8", "flake8-docstrings", "pytest-cov"]
 
 [metadata]
 lock-version = "1.1"
 python-versions = ">=3.7.1,<3.11>"
-<<<<<<< HEAD
-content-hash = "d84d6f8ae8afdef8acd872820cebb256f29ac3dc7d46dbe23c66b9b6b34357f4"
-=======
 content-hash = "2752fceca7888a4736715ecffdaf39f00fe85e6fa7b4575ecebe8158a6f20949"
->>>>>>> 1d109e96
 
 [metadata.files]
 alabaster = [
@@ -2429,14 +2343,6 @@
     {file = "jupyterlab_server-2.12.0-py3-none-any.whl", hash = "sha256:db5d234955c5c2684f77a064345712f071acf7df31f0d8c31b420b33b09d6472"},
     {file = "jupyterlab_server-2.12.0.tar.gz", hash = "sha256:00e0f4b4c399f55938323ea10cf92d915288fe12753e35d1069f6ca08b72abbf"},
 ]
-kaleido = [
-    {file = "kaleido-0.2.1-py2.py3-none-macosx_10_11_x86_64.whl", hash = "sha256:ca6f73e7ff00aaebf2843f73f1d3bacde1930ef5041093fe76b83a15785049a7"},
-    {file = "kaleido-0.2.1-py2.py3-none-macosx_11_0_arm64.whl", hash = "sha256:bb9a5d1f710357d5d432ee240ef6658a6d124c3e610935817b4b42da9c787c05"},
-    {file = "kaleido-0.2.1-py2.py3-none-manylinux1_x86_64.whl", hash = "sha256:aa21cf1bf1c78f8fa50a9f7d45e1003c387bd3d6fe0a767cfbbf344b95bdc3a8"},
-    {file = "kaleido-0.2.1-py2.py3-none-manylinux2014_aarch64.whl", hash = "sha256:845819844c8082c9469d9c17e42621fbf85c2b237ef8a86ec8a8527f98b6512a"},
-    {file = "kaleido-0.2.1-py2.py3-none-win32.whl", hash = "sha256:ecc72635860be616c6b7161807a65c0dbd9b90c6437ac96965831e2e24066552"},
-    {file = "kaleido-0.2.1-py2.py3-none-win_amd64.whl", hash = "sha256:4670985f28913c2d063c5734d125ecc28e40810141bdb0a46f15b76c1d45f23c"},
-]
 keyring = [
     {file = "keyring-23.5.0-py3-none-any.whl", hash = "sha256:b0d28928ac3ec8e42ef4cc227822647a19f1d544f21f96457965dc01cf555261"},
     {file = "keyring-23.5.0.tar.gz", hash = "sha256:9012508e141a80bd1c0b6778d5c610dd9f8c464d75ac6774248500503f972fb9"},
@@ -2622,10 +2528,6 @@
     {file = "nbformat-5.2.0-py3-none-any.whl", hash = "sha256:3e30424e8291b2188347f5c3ba5273ed3766f12f8c5137c2e456a0815f36e785"},
     {file = "nbformat-5.2.0.tar.gz", hash = "sha256:93df0b9c67221d38fb970c48f6d361819a6c388299a0ef3171bbb912edfe1324"},
 ]
-nbsphinx = [
-    {file = "nbsphinx-0.8.8-py3-none-any.whl", hash = "sha256:c6c3875f8735b9ea57d65f81a7e240542daa613cad10661c54e0adee4e77938c"},
-    {file = "nbsphinx-0.8.8.tar.gz", hash = "sha256:b5090c824b330b36c2715065a1a179ad36526bff208485a9865453d1ddfc34ec"},
-]
 nest-asyncio = [
     {file = "nest_asyncio-1.5.4-py3-none-any.whl", hash = "sha256:3fdd0d6061a2bb16f21fe8a9c6a7945be83521d81a0d15cff52e9edee50101d6"},
     {file = "nest_asyncio-1.5.4.tar.gz", hash = "sha256:f969f6013a16fadb4adcf09d11a68a4f617c6049d7af7ac2c676110169a63abd"},
@@ -2708,9 +2610,6 @@
     {file = "pandas-1.3.5-cp39-cp39-win32.whl", hash = "sha256:c69406a2808ba6cf580c2255bcf260b3f214d2664a3a4197d0e640f573b46fd3"},
     {file = "pandas-1.3.5-cp39-cp39-win_amd64.whl", hash = "sha256:32e1a26d5ade11b547721a72f9bfc4bd113396947606e00d5b4a5b79b3dcb006"},
     {file = "pandas-1.3.5.tar.gz", hash = "sha256:1e4285f5de1012de20ca46b188ccf33521bff61ba5c5ebd78b4fb28e5416a9f1"},
-]
-pandoc = [
-    {file = "pandoc-2.1.tar.gz", hash = "sha256:5385d81a2176237e3c48e9719ab661c7046ec5b24db5f138332f189cd7793b87"},
 ]
 pandocfilters = [
     {file = "pandocfilters-1.5.0-py2.py3-none-any.whl", hash = "sha256:33aae3f25fd1a026079f5d27bdd52496f0e0803b3469282162bafdcbdf6ef14f"},
@@ -2788,14 +2687,6 @@
 pluggy = [
     {file = "pluggy-1.0.0-py2.py3-none-any.whl", hash = "sha256:74134bbf457f031a36d68416e1509f34bd5ccc019f0bcc952c7b909d06b37bd3"},
     {file = "pluggy-1.0.0.tar.gz", hash = "sha256:4224373bacce55f955a878bf9cfa763c1e360858e330072059e10bad68531159"},
-]
-plumbum = [
-    {file = "plumbum-1.7.2-py2.py3-none-any.whl", hash = "sha256:0bbf431e31da988405de2fb36c3226f09c0c9cdf69c8480f8997f4b94b7370a1"},
-    {file = "plumbum-1.7.2.tar.gz", hash = "sha256:0d1bf908076bbd0484d16412479cb97d6843069ee19f99e267e11dd980040523"},
-]
-ply = [
-    {file = "ply-3.11-py2.py3-none-any.whl", hash = "sha256:096f9b8350b65ebd2fd1346b12452efe5b9607f7482813ffca50c22722a807ce"},
-    {file = "ply-3.11.tar.gz", hash = "sha256:00c7c1aaa88358b9c765b6d3000c6eec0ba42abca5351b095321aef446081da3"},
 ]
 pre-commit = [
     {file = "pre_commit-2.17.0-py2.py3-none-any.whl", hash = "sha256:725fa7459782d7bec5ead072810e47351de01709be838c2ce1726b9591dad616"},
@@ -3144,9 +3035,6 @@
     {file = "Sphinx-4.5.0-py3-none-any.whl", hash = "sha256:ebf612653238bcc8f4359627a9b7ce44ede6fdd75d9d30f68255c7383d3a6226"},
     {file = "Sphinx-4.5.0.tar.gz", hash = "sha256:7bf8ca9637a4ee15af412d1a1d9689fec70523a68ca9bb9127c2f3eeb344e2e6"},
 ]
-sphinx-gallery = [
-    {file = "sphinx-gallery-0.10.1.tar.gz", hash = "sha256:953f32b0833b0a689ff33516d0866865fb8601c0626811b95d2e844286d207e4"},
-]
 sphinx-rtd-theme = [
     {file = "sphinx_rtd_theme-1.0.0-py2.py3-none-any.whl", hash = "sha256:4d35a56f4508cfee4c4fb604373ede6feae2a306731d533f409ef5c3496fdbd8"},
     {file = "sphinx_rtd_theme-1.0.0.tar.gz", hash = "sha256:eec6d497e4c2195fa0e8b2016b337532b8a699a68bcb22a512870e16925c6a5c"},
@@ -3199,10 +3087,6 @@
     {file = "statsmodels-0.13.2-cp39-cp39-win32.whl", hash = "sha256:461c82ab2265fa8457b96afc23ef3ca19f42eb070436e0241b57e58a38863901"},
     {file = "statsmodels-0.13.2-cp39-cp39-win_amd64.whl", hash = "sha256:39daab5a8a9332c8ea83d6464d065080c9ba65f236daf6a64aa18f64ef776fad"},
     {file = "statsmodels-0.13.2.tar.gz", hash = "sha256:77dc292c9939c036a476f1770f9d08976b05437daa229928da73231147cde7d4"},
-]
-tabulate = [
-    {file = "tabulate-0.8.9-py3-none-any.whl", hash = "sha256:d7c013fe7abbc5e491394e10fa845f8f32fe54f8dc60c6622c6cf482d25d47e4"},
-    {file = "tabulate-0.8.9.tar.gz", hash = "sha256:eb1d13f25760052e8931f2ef80aaf6045a6cceb47514db8beab24cded16f13a7"},
 ]
 tenacity = [
     {file = "tenacity-8.0.1-py3-none-any.whl", hash = "sha256:f78f4ea81b0fabc06728c11dc2a8c01277bfc5181b321a4770471902e3eb844a"},
